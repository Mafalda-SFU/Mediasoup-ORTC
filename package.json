--- conflicted
+++ resolved
@@ -1,10 +1,6 @@
 {
   "name": "@mafalda-sfu/mediasoup-ortc",
-<<<<<<< HEAD
-  "version": "3.15.3-1",
-=======
   "version": "3.15.4",
->>>>>>> 30cb567a
   "description": "ORTC helper functions extracted from Mediasoup",
   "exports": {
     ".": "./lib/ortc.js",
